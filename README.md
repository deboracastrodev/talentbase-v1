# TalentBase

> Plataforma de recrutamento e seleção com foco em vagas de vendas no setor de tecnologia.

<<<<<<< HEAD
## 🔧 Pré-requisitos

Antes de iniciar o desenvolvimento, certifique-se de ter todas as ferramentas necessárias instaladas. Use o script de verificação automática:

```bash
./scripts/check-prerequisites.sh
```

### Ferramentas Requeridas

**Frontend / Build:**
- **Node.js 20+** ([Download](https://nodejs.org/))
- **pnpm 8.14+** ([Instalação](https://pnpm.io/installation))
  ```bash
  npm install -g pnpm
  ```

**Backend / Python:**
- **Python 3.11+** ([Download](https://www.python.org/downloads/))
- **Poetry 1.7+** ([Instalação](https://python-poetry.org/docs/#installation))
  ```bash
  curl -sSL https://install.python-poetry.org | python3 -
  ```

**Containers:**
- **Docker 24+** ([Docker Desktop](https://www.docker.com/products/docker-desktop/))
- **Docker Compose** (incluído no Docker Desktop)

**Cloud / Deploy:**
- **AWS CLI v2** ([Instalação](https://docs.aws.amazon.com/cli/latest/userguide/getting-started-install.html))
- **AWS Credentials configuradas**
  ```bash
  aws configure
  # Você precisará de: Access Key ID, Secret Access Key, Region (us-east-1)
  ```

### Verificação Rápida

Execute o script de verificação para validar seu ambiente:

```bash
./scripts/check-prerequisites.sh
```

**Output esperado:**
```
✅ Node.js v20.x.x
✅ pnpm 8.x.x
✅ Python 3.11.x
✅ Poetry 1.7.x
✅ Docker 24.x.x
✅ Docker Compose 2.x.x
✅ AWS CLI 2.x.x
✅ AWS CLI configurado
✅ Domínio salesdog.click configurado no Route 53

✅ Todos os pré-requisitos essenciais atendidos! Pronto para Story 1.1
```

### Troubleshooting

**Node.js ou pnpm não encontrado:**
- Baixe Node.js LTS de https://nodejs.org/
- Instale pnpm globalmente: `npm install -g pnpm`

**Python ou Poetry não encontrado:**
- Baixe Python de https://www.python.org/downloads/
- Instale Poetry: `curl -sSL https://install.python-poetry.org | python3 -`

**Docker não encontrado:**
- Instale Docker Desktop: https://www.docker.com/products/docker-desktop/
- No Mac/Windows, Docker Compose já vem incluído

**AWS CLI não configurado:**
- Instale AWS CLI: https://docs.aws.amazon.com/cli/latest/userguide/getting-started-install.html
- Configure credenciais: `aws configure`
- Entre em contato com admin do projeto para obter Access Keys

## 🚀 Quick Start

**Escolha uma das opções abaixo:**

### Opção 1: Docker (Recomendado) 🐳

**Desenvolvimento completo em containers - sem instalar dependências localmente!**

```bash
# 1. Clonar repositório
git clone <repo-url> talentbase-v1
cd talentbase-v1

# 2. Setup completo com um comando
make dev

# Pronto! Acesse:
# Frontend: http://localhost:3000
# Backend:  http://localhost:8000
# Health:   http://localhost:8000/health/
```

**Comandos úteis do Makefile:**

```bash
make help              # Ver todos os comandos disponíveis
make up                # Iniciar serviços
make down              # Parar serviços
make logs              # Ver logs (CTRL+C para sair)
make logs-api          # Logs apenas do backend
make logs-web          # Logs apenas do frontend
make migrate           # Rodar migrations do Django
make test              # Rodar todos os testes
make shell-api         # Shell do container API
make shell-web         # Shell do container Web
make status            # Status dos serviços
make health            # Health check de todos os serviços
make restart           # Reiniciar todos os serviços
make clean             # Parar e remover containers
```

---

### Opção 2: Desenvolvimento Local

**Requer Node.js, Python, pnpm, Poetry, PostgreSQL e Redis instalados.**

#### 1. Clonar o Repositório

```bash
git clone <repo-url> talentbase-v1
cd talentbase-v1
```

#### 2. Setup Automático

```bash
# Executa instalação completa e inicia serviços
pnpm setup
```

Este comando irá:
- ✅ Instalar dependências Node (pnpm install)
- ✅ Iniciar Docker services (PostgreSQL + Redis)
- ✅ Instalar dependências Python (poetry install)
- ✅ Executar migrations do Django

#### 3. Configurar Variáveis de Ambiente

```bash
# Copiar arquivos de exemplo
cp .env.example .env
cp packages/web/.env.example packages/web/.env
cp apps/api/.env.example apps/api/.env
```

#### 4. Iniciar Servidores de Desenvolvimento

```bash
# Terminal 1: Frontend (Remix)
pnpm dev:web
# Acesse: http://localhost:3000

# Terminal 2: Backend (Django)
pnpm dev:api
# Acesse: http://localhost:8000/health/
```

Ou inicie ambos simultaneamente:

```bash
pnpm dev:all
```

#### 5. Verificar Serviços

```bash
# Health check do backend
curl http://localhost:8000/health/

# Deve retornar:
# {"status": "healthy", "database": "connected", "cache": "connected"}
```

## 📦 Estrutura do Projeto

```
talentbase-v1/
├── packages/
│   ├── design-system/         # Shared UI components (React + Tailwind)
│   └── web/                   # Remix SSR frontend
├── apps/
│   └── api/                   # Django REST backend
├── docs/
│   ├── design-system/         # Documentação do DS
│   ├── epics/                 # Epic specs & architecture
│   ├── stories/               # User stories & tasks
│   └── site/                  # Assets da landing page
├── docker-compose.yml         # PostgreSQL + Redis
├── pnpm-workspace.yaml        # Monorepo config
└── bmad/                      # BMad framework
```

## 🎨 Design System

O Design System está em `packages/design-system/` e inclui:

### Componentes (11 total)
- **Button** - Botões com 6 variantes
- **Card** - Cards com sub-componentes
- **Input** - Inputs com validação
- **Badge** - Badges de status
- **Avatar** - Avatares circulares
- **CandidateCard** - Card profissional de candidato
- **SearchBar** - Busca com filtros
- **Select** - Dropdown
- **Textarea** - Área de texto
- **Checkbox** - Checkbox
- **Radio** - Radio button

=======
## 📦 Estrutura do Projeto

```
talentbase-v1/
├── packages/
│   └── design-system/        # Design System com Storybook
├── docs/
│   ├── design-system/         # Documentação do DS
│   ├── planejamento/          # Planejamento do projeto
│   ├── layouts/               # Layouts e referências
│   ├── basedados/             # Modelos de dados
│   └── site/                  # Assets da landing page
└── bmad/                      # BMad framework
```

## 🎨 Design System

O Design System está em `packages/design-system/` e inclui:

### Componentes (11 total)
- **Button** - Botões com 6 variantes
- **Card** - Cards com sub-componentes
- **Input** - Inputs com validação
- **Badge** - Badges de status
- **Avatar** - Avatares circulares
- **CandidateCard** - Card profissional de candidato
- **SearchBar** - Busca com filtros
- **Select** - Dropdown
- **Textarea** - Área de texto
- **Checkbox** - Checkbox
- **Radio** - Radio button

>>>>>>> ff0ed74d
### Rodar Localmente

```bash
cd packages/design-system
npm install
npm run dev
```

Acesse: http://localhost:6006

### Ver Online
<<<<<<< HEAD

🚀 **Storybook Deploy:** Em breve no GitHub Pages

## 🛠️ Stack Técnica

**Frontend:**
- **Framework:** Remix 2.14+ (SSR + client hydration)
- **UI Library:** React 18.2+
- **Styling:** Tailwind CSS 3.4+
- **Components:** Design System próprio (workspace dependency)
- **Build:** Vite 5.1+
- **Language:** TypeScript 5.1+

**Backend:**
- **Framework:** Django 5.0+
- **API:** Django REST Framework 3.14+
- **Language:** Python 3.11+
- **Package Manager:** Poetry 1.7+

**Database & Cache:**
- **Database:** PostgreSQL 15+ (Docker)
- **Cache:** Redis 7.2+ (Docker)
- **ORM:** Django ORM

**Development:**
- **Monorepo:** pnpm workspaces
- **Containerization:** Docker Compose
- **CI/CD:** GitHub Actions (to be configured)
- **Deploy:** AWS (planned)

## 📚 Comandos Úteis

### Desenvolvimento

```bash
# Frontend
pnpm dev:web                    # Inicia Remix dev server (porta 3000)
pnpm build:web                  # Build production do frontend
pnpm build:design-system        # Build do design system

# Backend
pnpm dev:api                    # Inicia Django dev server (porta 8000)
cd apps/api && poetry run python manage.py migrate    # Rodar migrations
cd apps/api && poetry run python manage.py createsuperuser    # Criar admin user

# Docker
pnpm docker:up                  # Inicia PostgreSQL + Redis
pnpm docker:down                # Para e remove containers

# Testes
pnpm test                       # Roda testes em todos os packages
```

### Troubleshooting

**Problema:** pnpm workspace dependency não resolve

```bash
# Solução: Reinstalar dependências
rm -rf node_modules packages/*/node_modules
pnpm install
```

**Problema:** PostgreSQL connection refused

```bash
# Verificar se container está rodando
docker-compose ps

# Ver logs do PostgreSQL
docker-compose logs postgres

# Reiniciar serviço
docker-compose restart postgres
```

**Problema:** Django migrations fail

```bash
# Verificar conexão com database
psql -h localhost -U talentbase -d talentbase_dev

# Dropar e recriar database (cuidado!)
docker-compose down -v
docker-compose up -d
cd apps/api && poetry run python manage.py migrate
```

**Problema:** CORS errors no browser

```bash
# Verificar configuração CORS no Django
# Adicionar origem do frontend em CORS_ALLOWED_ORIGINS
# Reiniciar servidor Django
```

**Problema:** Remix build falha

```bash
# Verificar design system build
cd packages/design-system && pnpm build

# Reinstalar dependências
cd packages/web && pnpm install
```
=======

🚀 **Storybook Deploy:** Em breve no GitHub Pages

## 🛠️ Stack Técnica

- **Frontend:** React 18 + TypeScript
- **Styling:** Tailwind CSS (customizado)
- **Components:** Design System próprio
- **Storybook:** Documentação interativa
- **Deploy:** GitHub Actions + GitHub Pages
>>>>>>> ff0ed74d

## 📝 Planejamento

Veja [docs/planejamento/index.md](docs/planejamento/index.md) para detalhes completos.

## 🚀 Roadmap

- [x] Design System base
- [x] Componentes de formulário
- [x] Storybook configurado
- [x] GitHub Actions para deploy
- [ ] Aplicação principal (React)
- [ ] API REST (Backend)
- [ ] Deploy AWS
- [ ] Domínio salesdog.click

## 📄 Licença

MIT © TalentBase<|MERGE_RESOLUTION|>--- conflicted
+++ resolved
@@ -2,226 +2,6 @@
 
 > Plataforma de recrutamento e seleção com foco em vagas de vendas no setor de tecnologia.
 
-<<<<<<< HEAD
-## 🔧 Pré-requisitos
-
-Antes de iniciar o desenvolvimento, certifique-se de ter todas as ferramentas necessárias instaladas. Use o script de verificação automática:
-
-```bash
-./scripts/check-prerequisites.sh
-```
-
-### Ferramentas Requeridas
-
-**Frontend / Build:**
-- **Node.js 20+** ([Download](https://nodejs.org/))
-- **pnpm 8.14+** ([Instalação](https://pnpm.io/installation))
-  ```bash
-  npm install -g pnpm
-  ```
-
-**Backend / Python:**
-- **Python 3.11+** ([Download](https://www.python.org/downloads/))
-- **Poetry 1.7+** ([Instalação](https://python-poetry.org/docs/#installation))
-  ```bash
-  curl -sSL https://install.python-poetry.org | python3 -
-  ```
-
-**Containers:**
-- **Docker 24+** ([Docker Desktop](https://www.docker.com/products/docker-desktop/))
-- **Docker Compose** (incluído no Docker Desktop)
-
-**Cloud / Deploy:**
-- **AWS CLI v2** ([Instalação](https://docs.aws.amazon.com/cli/latest/userguide/getting-started-install.html))
-- **AWS Credentials configuradas**
-  ```bash
-  aws configure
-  # Você precisará de: Access Key ID, Secret Access Key, Region (us-east-1)
-  ```
-
-### Verificação Rápida
-
-Execute o script de verificação para validar seu ambiente:
-
-```bash
-./scripts/check-prerequisites.sh
-```
-
-**Output esperado:**
-```
-✅ Node.js v20.x.x
-✅ pnpm 8.x.x
-✅ Python 3.11.x
-✅ Poetry 1.7.x
-✅ Docker 24.x.x
-✅ Docker Compose 2.x.x
-✅ AWS CLI 2.x.x
-✅ AWS CLI configurado
-✅ Domínio salesdog.click configurado no Route 53
-
-✅ Todos os pré-requisitos essenciais atendidos! Pronto para Story 1.1
-```
-
-### Troubleshooting
-
-**Node.js ou pnpm não encontrado:**
-- Baixe Node.js LTS de https://nodejs.org/
-- Instale pnpm globalmente: `npm install -g pnpm`
-
-**Python ou Poetry não encontrado:**
-- Baixe Python de https://www.python.org/downloads/
-- Instale Poetry: `curl -sSL https://install.python-poetry.org | python3 -`
-
-**Docker não encontrado:**
-- Instale Docker Desktop: https://www.docker.com/products/docker-desktop/
-- No Mac/Windows, Docker Compose já vem incluído
-
-**AWS CLI não configurado:**
-- Instale AWS CLI: https://docs.aws.amazon.com/cli/latest/userguide/getting-started-install.html
-- Configure credenciais: `aws configure`
-- Entre em contato com admin do projeto para obter Access Keys
-
-## 🚀 Quick Start
-
-**Escolha uma das opções abaixo:**
-
-### Opção 1: Docker (Recomendado) 🐳
-
-**Desenvolvimento completo em containers - sem instalar dependências localmente!**
-
-```bash
-# 1. Clonar repositório
-git clone <repo-url> talentbase-v1
-cd talentbase-v1
-
-# 2. Setup completo com um comando
-make dev
-
-# Pronto! Acesse:
-# Frontend: http://localhost:3000
-# Backend:  http://localhost:8000
-# Health:   http://localhost:8000/health/
-```
-
-**Comandos úteis do Makefile:**
-
-```bash
-make help              # Ver todos os comandos disponíveis
-make up                # Iniciar serviços
-make down              # Parar serviços
-make logs              # Ver logs (CTRL+C para sair)
-make logs-api          # Logs apenas do backend
-make logs-web          # Logs apenas do frontend
-make migrate           # Rodar migrations do Django
-make test              # Rodar todos os testes
-make shell-api         # Shell do container API
-make shell-web         # Shell do container Web
-make status            # Status dos serviços
-make health            # Health check de todos os serviços
-make restart           # Reiniciar todos os serviços
-make clean             # Parar e remover containers
-```
-
----
-
-### Opção 2: Desenvolvimento Local
-
-**Requer Node.js, Python, pnpm, Poetry, PostgreSQL e Redis instalados.**
-
-#### 1. Clonar o Repositório
-
-```bash
-git clone <repo-url> talentbase-v1
-cd talentbase-v1
-```
-
-#### 2. Setup Automático
-
-```bash
-# Executa instalação completa e inicia serviços
-pnpm setup
-```
-
-Este comando irá:
-- ✅ Instalar dependências Node (pnpm install)
-- ✅ Iniciar Docker services (PostgreSQL + Redis)
-- ✅ Instalar dependências Python (poetry install)
-- ✅ Executar migrations do Django
-
-#### 3. Configurar Variáveis de Ambiente
-
-```bash
-# Copiar arquivos de exemplo
-cp .env.example .env
-cp packages/web/.env.example packages/web/.env
-cp apps/api/.env.example apps/api/.env
-```
-
-#### 4. Iniciar Servidores de Desenvolvimento
-
-```bash
-# Terminal 1: Frontend (Remix)
-pnpm dev:web
-# Acesse: http://localhost:3000
-
-# Terminal 2: Backend (Django)
-pnpm dev:api
-# Acesse: http://localhost:8000/health/
-```
-
-Ou inicie ambos simultaneamente:
-
-```bash
-pnpm dev:all
-```
-
-#### 5. Verificar Serviços
-
-```bash
-# Health check do backend
-curl http://localhost:8000/health/
-
-# Deve retornar:
-# {"status": "healthy", "database": "connected", "cache": "connected"}
-```
-
-## 📦 Estrutura do Projeto
-
-```
-talentbase-v1/
-├── packages/
-│   ├── design-system/         # Shared UI components (React + Tailwind)
-│   └── web/                   # Remix SSR frontend
-├── apps/
-│   └── api/                   # Django REST backend
-├── docs/
-│   ├── design-system/         # Documentação do DS
-│   ├── epics/                 # Epic specs & architecture
-│   ├── stories/               # User stories & tasks
-│   └── site/                  # Assets da landing page
-├── docker-compose.yml         # PostgreSQL + Redis
-├── pnpm-workspace.yaml        # Monorepo config
-└── bmad/                      # BMad framework
-```
-
-## 🎨 Design System
-
-O Design System está em `packages/design-system/` e inclui:
-
-### Componentes (11 total)
-- **Button** - Botões com 6 variantes
-- **Card** - Cards com sub-componentes
-- **Input** - Inputs com validação
-- **Badge** - Badges de status
-- **Avatar** - Avatares circulares
-- **CandidateCard** - Card profissional de candidato
-- **SearchBar** - Busca com filtros
-- **Select** - Dropdown
-- **Textarea** - Área de texto
-- **Checkbox** - Checkbox
-- **Radio** - Radio button
-
-=======
 ## 📦 Estrutura do Projeto
 
 ```
@@ -254,7 +34,6 @@
 - **Checkbox** - Checkbox
 - **Radio** - Radio button
 
->>>>>>> ff0ed74d
 ### Rodar Localmente
 
 ```bash
@@ -266,113 +45,6 @@
 Acesse: http://localhost:6006
 
 ### Ver Online
-<<<<<<< HEAD
-
-🚀 **Storybook Deploy:** Em breve no GitHub Pages
-
-## 🛠️ Stack Técnica
-
-**Frontend:**
-- **Framework:** Remix 2.14+ (SSR + client hydration)
-- **UI Library:** React 18.2+
-- **Styling:** Tailwind CSS 3.4+
-- **Components:** Design System próprio (workspace dependency)
-- **Build:** Vite 5.1+
-- **Language:** TypeScript 5.1+
-
-**Backend:**
-- **Framework:** Django 5.0+
-- **API:** Django REST Framework 3.14+
-- **Language:** Python 3.11+
-- **Package Manager:** Poetry 1.7+
-
-**Database & Cache:**
-- **Database:** PostgreSQL 15+ (Docker)
-- **Cache:** Redis 7.2+ (Docker)
-- **ORM:** Django ORM
-
-**Development:**
-- **Monorepo:** pnpm workspaces
-- **Containerization:** Docker Compose
-- **CI/CD:** GitHub Actions (to be configured)
-- **Deploy:** AWS (planned)
-
-## 📚 Comandos Úteis
-
-### Desenvolvimento
-
-```bash
-# Frontend
-pnpm dev:web                    # Inicia Remix dev server (porta 3000)
-pnpm build:web                  # Build production do frontend
-pnpm build:design-system        # Build do design system
-
-# Backend
-pnpm dev:api                    # Inicia Django dev server (porta 8000)
-cd apps/api && poetry run python manage.py migrate    # Rodar migrations
-cd apps/api && poetry run python manage.py createsuperuser    # Criar admin user
-
-# Docker
-pnpm docker:up                  # Inicia PostgreSQL + Redis
-pnpm docker:down                # Para e remove containers
-
-# Testes
-pnpm test                       # Roda testes em todos os packages
-```
-
-### Troubleshooting
-
-**Problema:** pnpm workspace dependency não resolve
-
-```bash
-# Solução: Reinstalar dependências
-rm -rf node_modules packages/*/node_modules
-pnpm install
-```
-
-**Problema:** PostgreSQL connection refused
-
-```bash
-# Verificar se container está rodando
-docker-compose ps
-
-# Ver logs do PostgreSQL
-docker-compose logs postgres
-
-# Reiniciar serviço
-docker-compose restart postgres
-```
-
-**Problema:** Django migrations fail
-
-```bash
-# Verificar conexão com database
-psql -h localhost -U talentbase -d talentbase_dev
-
-# Dropar e recriar database (cuidado!)
-docker-compose down -v
-docker-compose up -d
-cd apps/api && poetry run python manage.py migrate
-```
-
-**Problema:** CORS errors no browser
-
-```bash
-# Verificar configuração CORS no Django
-# Adicionar origem do frontend em CORS_ALLOWED_ORIGINS
-# Reiniciar servidor Django
-```
-
-**Problema:** Remix build falha
-
-```bash
-# Verificar design system build
-cd packages/design-system && pnpm build
-
-# Reinstalar dependências
-cd packages/web && pnpm install
-```
-=======
 
 🚀 **Storybook Deploy:** Em breve no GitHub Pages
 
@@ -383,7 +55,6 @@
 - **Components:** Design System próprio
 - **Storybook:** Documentação interativa
 - **Deploy:** GitHub Actions + GitHub Pages
->>>>>>> ff0ed74d
 
 ## 📝 Planejamento
 
